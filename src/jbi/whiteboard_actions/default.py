--- conflicted
+++ resolved
@@ -62,14 +62,11 @@
         log_context = {
             "request": payload.dict(),
             "bug": bug_obj.dict(),
-<<<<<<< HEAD
             "operation": Operations.COMMENT,
-=======
             "jira": {
                 "issue": linked_issue_key,
                 "project": self.jira_project_key,
             },
->>>>>>> b331ab74
         }
         if not linked_issue_key:
             logger.debug(
