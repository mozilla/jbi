--- conflicted
+++ resolved
@@ -20,11 +20,7 @@
 requests = "^2.31.0"
 pydantic-settings = "^2.2.1"
 pypandoc = "^1.13"
-<<<<<<< HEAD
 pytest-asyncio = "^0.23.5"
-schedule = "^1.2.1"
-=======
->>>>>>> 783a324d
 
 [tool.poetry.group.dev.dependencies]
 pre-commit = "^3.6.2"
