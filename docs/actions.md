# Action
The system reads the actions configuration from a YAML file, one per environment. Each entry controls the synchronization between Bugzilla tickets and the Jira issues.

## Configuration

Below is a full example of an action configuration:
```yaml
- whiteboard_tag: example
  allow_private: false
  bugzilla_user_id: 514230
  description: example configuration
  module: jbi.actions.default
  parameters:
    jira_project_key: EXMPL
```

A bit more about the different fields...
- `whiteboard_tag`
    - string
    - The tag to be matched in the Bugzilla `whiteboard` field
- `allow_private` (optional)
    - bool [true, false]
    - default: false
    - If `false`, bugs will not be synchronized if they are not public. Note that in order to synchronize private bugs,
     the bugzilla user that JBI runs as must be in the security groups that are making the bug private.
- `bugzilla_user_id`
    - a bugzilla user id, a list of user ids, or a literal "tbd" to signify that no bugzilla user id is available
    - If an issue arises with the workflow, communication will be established with these users
    - Please enter the user information for one or more stakeholders
- `description`
    - string
    - Please enter a description; for example, team name or project use-case.
- `enabled` (optional)
    - bool [true, false]
    - default: true
    - If false, matching events will not be synchronized
- `module` (optional)
    - string
    - default: [jbi.actions.default](jbi/actions/default.py)
    - The specified Python module must be available in the `PYTHONPATH`
- `parameters` (optional)
    - dict
    - default: {}
    - The parameters will be validated to ensure the selected action accepts the specified values


[View 'nonprod'  configurations here.](../config/config.nonprod.yaml)

[View 'prod' configurations here.](../config/config.prod.yaml)


## Available Actions

### Default
The `jbi.actions.default` action will take the list of steps to be executed when
the Webhook is received from configuration.
When none is specified, it will create or update the Jira issue, publish comments when
assignee, status, or resolution are changed, or when a comment is posted on the Bugzilla ticket.

It will also set the Jira issue URL in the Bugzilla bug `see_also` field, and add a link
to the Bugzilla ticket on the Jira issue.

**Parameters**

- `jira_project_key` (**mandatory**)
    - string
    - The Jira project identifier
- `steps` (optional)
    - mapping [str, list[str]]
    - If defined, the specified steps are executed. The group of steps listed under `new` are executed when a Bugzilla event occurs on a ticket that is unknown to Jira. The steps under `existing`, when the Bugzilla ticket is already linked to a Jira issue. The steps under `comment` when a comment is posted on a linked Bugzilla ticket.
    If one of these groups is not specified, the default steps will be used.
- `jira_components` (optional)
   - list [str]
   - If defined, the created issues will be assigned the specified components.
- `labels_brackets` (optional)
    - enum ["yes", "no", "both"]
    - Controls whether issue labels should have brackets or not in the `sync_whiteboard_labels` step (default: "both")
- `status_map` (optional)
    - mapping [str, str]
    - If defined, map the Bugzilla bug status (or resolution) to Jira issue status
- `resolution_map` (optional)
    - mapping [str, str]
    - If defined, map the Bugzilla bug resolution to Jira issue resolution
- `issue_type_map` (optional)
    - mapping [str, str]
    - If defined, map the Bugzilla type to Jira issue type (default: ``Bug`` if ``defect`` else ``Task``)

Minimal configuration:
```yaml
    whiteboard_tag: example
    bugzilla_user_id: 514230
    description: minimal configuration
    parameters:
      jira_project_key: EXMPL
```

Full configuration, that will set assignee, change the Jira issue status and resolution.

```yaml
- whiteboard_tag: fidefe
  bugzilla_user_id: 514230
  description: full configuration
  module: jbi.actions.default
  parameters:
    jira_project_key: FIDEFE
    steps:
      new:
      - create_issue
      - maybe_delete_duplicate
      - add_link_to_bugzilla
      - add_link_to_jira
      - maybe_assign_jira_user
      - maybe_update_issue_resolution
      - maybe_update_issue_status
      existing:
      - update_issue
      - add_jira_comments_for_changes
      - maybe_assign_jira_user
      - maybe_update_issue_resolution
      - maybe_update_issue_status
      comment:
      - create_comment
    status_map:
      ASSIGNED: In Progress
      FIXED: Closed
      WONTFIX: Closed
      DUPLICATE: Closed
      INVALID: Closed
      INCOMPLETE: Closed
      WORKSFORME: Closed
      REOPENED: In Progress
    resolution_map:
      FIXED: Done
      DUPLICATE: Duplicate
      WONTFIX: "Won't Do"
```

In this case if the bug changes to the NEW status the action will attempt to set the linked Jira
issue status to "In Progress". If the bug changes to RESOLVED FIXED it will attempt to set the
linked Jira issue status to "Closed". If the bug changes to a status not listed in `status_map` then no change will be made to the Jira issue.

### Available Steps

- `create_issue`
- `maybe_delete_duplicate`
- `add_link_to_bugzilla`
- `add_link_to_jira`
- `maybe_assign_jira_user`:
  It will attempt to assign the Jira issue the same person as the bug is assigned to. This relies on
  the user using the same email address in both Bugzilla and Jira. If the user does not exist in Jira
  then the assignee is cleared from the Jira issue. The Jira account that JBI uses requires the "Browse
  users and groups" global permission in order to set the assignee.
- `maybe_update_issue_resolution`:
  If the Bugzilla ticket resolution field is specified in the `resolution_map` parameter, it will set the
  Jira issue resolution.
- `maybe_update_issue_status`:
  If the Bugzilla ticket status field is specified in the `status_map` parameter, it will set the
  Jira issue status.
- `update_issue`
- `add_jira_comments_for_changes`
- `maybe_assign_jira_user`
- `maybe_update_issue_resolution`
- `maybe_update_issue_status`
- `create_comment`
<<<<<<< HEAD
- `sync_whiteboard_labels`
=======
- `maybe_update_components`: looks at the component that's set on the bug (if any) and any components added to the project configuration with the `jira_components` parameter (see above). If those components are available on the Jira side as well, they're added to the Jira issue
>>>>>>> 3574a3af

### Custom Actions

If you're looking for a unique capability for your team's data flow, you can add your own Python methods and functionality[...read more here.](../jbi/actions/README.md)<|MERGE_RESOLUTION|>--- conflicted
+++ resolved
@@ -162,11 +162,8 @@
 - `maybe_update_issue_resolution`
 - `maybe_update_issue_status`
 - `create_comment`
-<<<<<<< HEAD
 - `sync_whiteboard_labels`
-=======
 - `maybe_update_components`: looks at the component that's set on the bug (if any) and any components added to the project configuration with the `jira_components` parameter (see above). If those components are available on the Jira side as well, they're added to the Jira issue
->>>>>>> 3574a3af
 
 ### Custom Actions
 
