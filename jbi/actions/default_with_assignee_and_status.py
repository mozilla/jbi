"""
Extended action that provides some additional features over the default:
  * Updates the Jira assignee when the bug's assignee changes.
  * Optionally updates the Jira status when the bug's resolution or status changes.

`init` is required; and requires at minimum the `jira_project_key` parameter. `status_map` is optional.

`init` should return a __call__able
"""
import logging

from jbi import Operation
from jbi.actions.default import (
    JIRA_REQUIRED_PERMISSIONS as DEFAULT_JIRA_REQUIRED_PERMISSIONS,
)
from jbi.actions.default import DefaultExecutor
from jbi.models import ActionLogContext, BugzillaBug, BugzillaWebhookEvent, JiraContext

logger = logging.getLogger(__name__)


JIRA_REQUIRED_PERMISSIONS = DEFAULT_JIRA_REQUIRED_PERMISSIONS


def init(status_map=None, resolution_map=None, **kwargs):
    """Function that takes required and optional params and returns a callable object"""
    return AssigneeAndStatusExecutor(
        status_map=status_map or {}, resolution_map=resolution_map or {}, **kwargs
    )


class AssigneeAndStatusExecutor(DefaultExecutor):
    """Callable class that encapsulates the default_with_assignee_and_status action."""

    def __init__(self, status_map, resolution_map, **kwargs):
        """Initialize AssigneeAndStatusExecutor Object"""
        super().__init__(**kwargs)
        self.status_map = status_map
        self.resolution_map = resolution_map

    def jira_comments_for_update(
        self,
        bug: BugzillaBug,
        event: BugzillaWebhookEvent,
    ):
        """Returns the comments to post to Jira for a changed bug"""
        return bug.map_changes_as_comments(
            event, status_log_enabled=False, assignee_log_enabled=False
        )

    def update_issue(
        self,
        bug: BugzillaBug,
        event: BugzillaWebhookEvent,
        linked_issue_key: str,
        is_new: bool,
    ):
        changed_fields = event.changed_fields() or []

        log_context = ActionLogContext(
            event=event,
            bug=bug,
            operation=Operation.UPDATE,
            jira=JiraContext(
                project=self.jira_project_key,
                issue=linked_issue_key,
            ),
            extra={
                "changed_fields": ", ".join(changed_fields),
            },
        )

        def clear_assignee():
            # New tickets already have no assignee.
            if not is_new:
                logger.debug("Clearing assignee", extra=log_context.dict())
                self.jira_client.update_issue_field(
                    key=linked_issue_key, fields={"assignee": None}
                )

        # If this is a new issue or if the bug's assignee has changed then
        # update the assignee.
        if is_new or "assigned_to" in changed_fields:
            if bug.assigned_to == "nobody@mozilla.org":
                clear_assignee()
            else:
                logger.debug(
                    "Attempting to update assignee",
                    extra=log_context.dict(),
                )
                # Look up this user in Jira
                users = self.jira_client.user_find_by_user_string(query=bug.assigned_to)
                if len(users) == 1:
                    try:
                        # There doesn't appear to be an easy way to verify that
                        # this user can be assigned to this issue, so just try
                        # and do it.
                        self.jira_client.update_issue_field(
                            key=linked_issue_key,
                            fields={"assignee": {"accountId": users[0]["accountId"]}},
                        )
                    except IOError as exception:
                        logger.debug(
                            "Setting assignee failed: %s",
                            exception,
                            extra=log_context.dict(),
                        )
                        # If that failed then just fall back to clearing the
                        # assignee.
                        clear_assignee()
                else:
                    logger.debug(
                        "No assignee found",
                        extra=log_context.update(operation=Operation.IGNORE).dict(),
                    )
                    clear_assignee()

        # If this is a new issue or if the bug's status or resolution has
        # changed then update the issue status.
        if is_new or "status" in changed_fields or "resolution" in changed_fields:
<<<<<<< HEAD
            # We use resolution if one exists or status otherwise.
            status = bug.resolution or bug.status
=======
            # If action has configured mappings for the issue resolution field, update it.
            bz_resolution = bug_obj.resolution
            jira_resolution = self.resolution_map.get(bz_resolution)
            if jira_resolution:
                logger.debug(
                    "Updating Jira resolution to %s",
                    jira_resolution,
                    extra=log_context.dict(),
                )
                self.jira_client.update_issue_field(
                    key=linked_issue_key,
                    fields={"resolution": jira_resolution},
                )
            else:
                logger.debug(
                    "Bug resolution was not in the resolution map.",
                    extra=log_context.update(
                        operation=Operation.IGNORE,
                        extra={
                            **log_context.extra,
                            "resolution_map": self.resolution_map,
                        },
                    ).dict(),
                )
>>>>>>> d08a509c

            # We use resolution if one exists or status otherwise.
            bz_status = bz_resolution or bug_obj.status
            jira_status = self.status_map.get(bz_status)
            if jira_status:
                logger.debug(
                    "Updating Jira status to %s",
                    jira_status,
                    extra=log_context.dict(),
                )
                self.jira_client.set_issue_status(
                    linked_issue_key,
                    jira_status,
                )
            else:
                logger.debug(
                    "Bug status was not in the status map.",
                    extra=log_context.update(
                        operation=Operation.IGNORE,
                        extra={**log_context.extra, "status_map": self.status_map},
                    ).dict(),
                )<|MERGE_RESOLUTION|>--- conflicted
+++ resolved
@@ -118,12 +118,8 @@
         # If this is a new issue or if the bug's status or resolution has
         # changed then update the issue status.
         if is_new or "status" in changed_fields or "resolution" in changed_fields:
-<<<<<<< HEAD
-            # We use resolution if one exists or status otherwise.
-            status = bug.resolution or bug.status
-=======
             # If action has configured mappings for the issue resolution field, update it.
-            bz_resolution = bug_obj.resolution
+            bz_resolution = bug.resolution
             jira_resolution = self.resolution_map.get(bz_resolution)
             if jira_resolution:
                 logger.debug(
@@ -146,10 +142,9 @@
                         },
                     ).dict(),
                 )
->>>>>>> d08a509c
 
             # We use resolution if one exists or status otherwise.
-            bz_status = bz_resolution or bug_obj.status
+            bz_status = bz_resolution or bug.status
             jira_status = self.status_map.get(bz_status)
             if jira_status:
                 logger.debug(
