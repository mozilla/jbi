# This import is needed (as of Pyhon 3.11) to enable type checking with modules
# imported under `TYPE_CHECKING`
# https://docs.python.org/3/whatsnew/3.7.html#pep-563-postponed-evaluation-of-annotations
# https://docs.python.org/3/whatsnew/3.11.html#pep-563-may-not-be-the-future
from __future__ import annotations

import concurrent
import json
import logging
from functools import lru_cache
from typing import Any, Iterable, Optional

import requests
from dockerflow import checks
from requests import exceptions as requests_exceptions

from jbi import Operation, bugzilla, environment
from jbi.jira.utils import markdown_to_jira
from jbi.models import ActionContext

from .client import JiraClient, JiraCreateError

settings = environment.get_settings()

logger = logging.getLogger(__name__)


JIRA_DESCRIPTION_CHAR_LIMIT = 32767

JIRA_REQUIRED_PERMISSIONS = {
    "ADD_COMMENTS",
    "CREATE_ISSUES",
    "DELETE_ISSUES",
    "EDIT_ISSUES",
}


class JiraService:
    """Used by action workflows to perform action-specific Jira tasks"""

    def __init__(self, client) -> None:
        self.client = client

    def fetch_visible_projects(self) -> list[str]:
        """Return list of projects that are visible with the configured Jira credentials"""

        projects = self.client.permitted_projects()
        return [project["key"] for project in projects]

    def get_issue(self, context: ActionContext, issue_key):
        """Return the Jira issue fields or `None` if not found."""
        logger.info("Getting issue %s", issue_key, extra=context.model_dump())
        try:
            response = self.client.get_issue(issue_key)
            logger.info(
                "Received issue %s",
                issue_key,
                extra={"response": response, **context.model_dump()},
            )
            return response
        except requests_exceptions.HTTPError as exc:
            if getattr(exc.response, "status_code", None) != 404:
                raise
            logger.error(
                "Could not read issue %s: %s",
                issue_key,
                exc,
                extra=context.model_dump(),
            )
            return None

    def create_jira_issue(
        self, context: ActionContext, description: str, issue_type: str
    ):
        """Create a Jira issue with basic fields in the project and return its key."""
        bug = context.bug
        fields: dict[str, Any] = {
            "summary": bug.summary,
            "issuetype": {"name": issue_type},
            "description": markdown_to_jira(
                description, max_length=JIRA_DESCRIPTION_CHAR_LIMIT
            ),
            "project": {"key": context.jira.project},
        }
        logger.info(
            "Creating new Jira issue for Bug %s",
            bug.id,
            extra={"fields": fields, **context.model_dump()},
        )
        try:
            response = self.client.create_issue(fields=fields)
        except requests.HTTPError as exc:
            assert exc.response is not None
            try:
                response = exc.response.json()
            except json.JSONDecodeError:
                response = exc.response.text

            logger.exception(
                "Failed to create issue for Bug %s",
                bug.id,
                extra={"response": response, **context.model_dump()},
            )
            raise JiraCreateError(f"Failed to create issue for Bug {bug.id}") from exc

        # Jira response can be of the form: List or Dictionary
        # if a list is returned, get the first item
        issue_data = response[0] if isinstance(response, list) else response
        logger.info(
            "Jira issue %s created for Bug %s",
            issue_data["key"],
            bug.id,
            extra={"response": response, **context.model_dump()},
        )
        return issue_data

    def add_jira_comment(self, context: ActionContext):
        """Publish a comment on the specified Jira issue"""
        context = context.update(operation=Operation.COMMENT)
        commenter = context.event.user.login if context.event.user else "unknown"
        comment = context.bug.comment
        assert comment  # See jbi.steps.create_comment()

        issue_key = context.jira.issue
        formatted_comment = (
            f"*{commenter}* commented: \n{markdown_to_jira(comment.body or "")}"
        )
        jira_response = self.client.issue_add_comment(
            issue_key=issue_key,
            comment=formatted_comment,
        )
        logger.info(
            "User comment added to Jira issue %s",
            issue_key,
            extra=context.model_dump(),
        )
        return jira_response

    def add_jira_comments_for_changes(self, context: ActionContext):
        """Add comments on the specified Jira issue for each change of the event"""
        bug = context.bug
        event = context.event
        issue_key = context.jira.issue

        comments: list = []
        user = event.user.login if event.user else "unknown"
        for change in event.changes or []:
            if change.field in ["status", "resolution"]:
                comments.append(
                    {
                        "modified by": user,
                        "resolution": bug.resolution,
                        "status": bug.status,
                    }
                )
            if change.field in ["assigned_to", "assignee"]:
                comments.append({"assignee": bug.assigned_to})

        jira_response_comments = []
        for i, comment in enumerate(comments):
            logger.info(
                "Create comment #%s on Jira issue %s",
                i + 1,
                issue_key,
                extra=context.update(operation=Operation.COMMENT).model_dump(),
            )
            jira_response = self.client.issue_add_comment(
                issue_key=issue_key, comment=json.dumps(comment, indent=4)
            )
            jira_response_comments.append(jira_response)

        return jira_response_comments

    def delete_jira_issue_if_duplicate(
        self, context: ActionContext, latest_bug: bugzilla.Bug
    ):
        """Rollback the Jira issue creation if there is already a linked Jira issue
        on the Bugzilla ticket"""
        issue_key = context.jira.issue
        jira_key_in_bugzilla = latest_bug.extract_from_see_also(
            project_key=context.jira.project
        )
        _duplicate_creation_event = (
            jira_key_in_bugzilla is not None and issue_key != jira_key_in_bugzilla
        )
        if not _duplicate_creation_event:
            return None

        logger.warning(
            "Delete duplicated Jira issue %s from Bug %s",
            issue_key,
            context.bug.id,
            extra=context.update(operation=Operation.DELETE).model_dump(),
        )
        jira_response_delete = self.client.delete_issue(issue_id_or_key=issue_key)
        return jira_response_delete

    def add_link_to_bugzilla(self, context: ActionContext):
        """Add link to Bugzilla ticket in Jira issue"""
        bug = context.bug
        issue_key = context.jira.issue
        bugzilla_url = f"{settings.bugzilla_base_url}/show_bug.cgi?id={bug.id}"
        logger.info(
            "Link %r on Jira issue %s",
            bugzilla_url,
            issue_key,
            extra=context.update(operation=Operation.LINK).model_dump(),
        )
        icon_url = f"{settings.bugzilla_base_url}/favicon.ico"
        return self.client.create_or_update_issue_remote_links(
            issue_key=issue_key,
            link_url=bugzilla_url,
            title=bugzilla_url,
            icon_url=icon_url,
            icon_title=icon_url,
        )

    def clear_assignee(self, context: ActionContext):
        """Clear the assignee of the specified Jira issue."""
        issue_key = context.jira.issue
        logger.info("Clearing assignee", extra=context.model_dump())
        return self.client.update_issue_field(key=issue_key, fields={"assignee": None})

    def find_jira_user(self, context: ActionContext, email: str):
        """Lookup Jira users, raise an error if not exactly one found."""
        logger.info("Find Jira user with email %s", email, extra=context.model_dump())
        users = self.client.user_find_by_user_string(query=email)
        if len(users) != 1:
            raise ValueError(f"User {email} not found")
        return users[0]

    def assign_jira_user(self, context: ActionContext, email: str):
        """Set the assignee of the specified Jira issue, raise if fails."""
        issue_key = context.jira.issue
        assert issue_key  # Until we have more fine-grained typing of contexts

        jira_user = self.find_jira_user(context, email)
        jira_user_id = jira_user["accountId"]
        try:
            # There doesn't appear to be an easy way to verify that
            # this user can be assigned to this issue, so just try
            # and do it.
            return self.update_issue_field(
                context, "assignee", jira_user_id, wrap_value="accountId"
            )
        except (requests_exceptions.HTTPError, IOError) as exc:
            raise ValueError(
                f"Could not assign {jira_user_id} to issue {issue_key}"
            ) from exc

    def update_issue_field(
        self,
        context: ActionContext,
        field: str,
        value: Any,
        wrap_value: Optional[str] = None,
    ):
        bug = context.bug
        issue_key = context.jira.issue
        logger.info(
            f"Updating {field} of Jira issue %s to %s for Bug %s",
            issue_key,
            value,
            bug.id,
            extra=context.model_dump(),
        )
        fields: dict[str, Any] = {field: {wrap_value: value} if wrap_value else value}
        response = self.client.update_issue_field(key=issue_key, fields=fields)
        logger.info(
            f"Updated {field} of Jira issue %s to %s for Bug %s",
            issue_key,
            value,
            bug.id,
            extra={"response": response, **context.model_dump()},
        )
        return response

    def update_issue_status(self, context: ActionContext, jira_status: str):
        """Update the status of the Jira issue"""
        issue_key = context.jira.issue
        assert issue_key  # Until we have more fine-grained typing of contexts

        logger.info(
            "Updating Jira status to %s",
            jira_status,
            extra=context.model_dump(),
        )
        return self.client.set_issue_status(
            issue_key,
            jira_status,
        )

    def update_issue_summary(self, context: ActionContext):
        """Update's an issue's summary with the description of an incoming bug"""
        truncated_summary = markdown_to_jira(
            context.bug.summary or "", max_length=JIRA_DESCRIPTION_CHAR_LIMIT
        )
        return self.update_issue_field(
            context, field="summary", value=truncated_summary
        )

    def update_issue_resolution(self, context: ActionContext, jira_resolution: str):
        """Update the resolution of the Jira issue."""
        return self.update_issue_field(
            context,
            field="resolution",
            value=jira_resolution,
            wrap_value="name",
        )

    def update_issue_components(
        self,
        context: ActionContext,
        components: Iterable[str],
    ) -> tuple[Optional[dict], set]:
        """Attempt to add components to the specified issue

        Args:
            issue_key: key of the issues to add the components to
            project: the project key
            components: Component names to add to the issue

        Returns:
            The Jira response (if any), and any components that weren't added
            to the issue because they weren't available on the project
        """
        missing_components = set(components)
        jira_components = []

        all_project_components = self.client.get_project_components(
            context.jira.project
        )
        for comp in all_project_components:
            if comp["name"] in missing_components:
                jira_components.append({"id": comp["id"]})
                missing_components.remove(comp["name"])

        if not jira_components:
            return None, missing_components

        resp = self.update_issue_field(
            context, field="components", value=jira_components
        )
        return resp, missing_components

    def update_issue_labels(
        self, issue_key: str, add: Iterable[str], remove: Optional[Iterable[str]]
    ):
        """Update the labels for a specified issue

        Args:
            issue_key: key of the issues to modify the labels on
            add: labels to add
            remove (Optional): labels to remove

        Returns:
            The response from Jira
        """
        if not remove:
            remove = []

        updated_labels = [{"add": label} for label in add] + [
            {"remove": label} for label in remove
        ]
        return self.client.update_issue(
            issue_key=issue_key,
            update={"update": {"labels": updated_labels}},
        )

    def check_jira_connection(self):
        try:
            if self.client.get_server_info(True) is None:
                return [checks.Error("Login fails", id="login.fail")]
        except requests.RequestException:
            return [checks.Error("Could not connect to server", id="jira.server.down")]
        return []

    def check_jira_all_projects_are_visible(self, actions):
        # Do not bother executing the rest of checks if connection fails.
        if messages := self.check_jira_connection():
            return messages

        try:
            visible_projects = self.fetch_visible_projects()
        except requests.HTTPError:
            return [
                checks.Error(
                    "Error fetching visible Jira projects", id="jira.visible.error"
                )
            ]

        missing_projects = actions.configured_jira_projects_keys - set(visible_projects)
        if missing_projects:
            return [
                checks.Warning(
                    f"Jira projects {missing_projects} are not visible with configured credentials",
                    id="jira.projects.missing",
                )
            ]

        return []

    def check_jira_all_projects_have_permissions(self, actions):
        """Fetches and validates that required permissions exist for the configured projects"""

        # Do not bother executing the rest of checks if connection fails.
        if messages := self.check_jira_connection():
            return messages

        try:
            projects = self.client.permitted_projects(JIRA_REQUIRED_PERMISSIONS)
        except requests.HTTPError:
            return [
                checks.Error(
                    "Error fetching permitted Jira projects", id="jira.permitted.error"
                )
            ]

        projects_with_required_perms = {project["key"] for project in projects}
        missing_perms = (
            actions.configured_jira_projects_keys - projects_with_required_perms
        )
        if missing_perms:
            missing = ", ".join(missing_perms)
            return [
                checks.Warning(
                    f"Missing permissions for projects {missing}",
                    id="jira.permitted.missing",
                )
            ]

        return []

    def check_jira_all_project_custom_components_exist(self, actions):
        # Do not bother executing the rest of checks if connection fails.

        if messages := self.check_jira_connection():
            return messages

        results = []

        with concurrent.futures.ThreadPoolExecutor() as executor:
            futures = {
                executor.submit(self._check_project_components, action): action
                for action in actions
                if action.parameters.jira_components.set_custom_components
            }
            for future in concurrent.futures.as_completed(futures):
                results.extend(future.result())
        return results

    def _check_project_components(self, action):
        project_key = action.parameters.jira_project_key
        specified_components = set(
            action.parameters.jira_components.set_custom_components
        )

        try:
            all_project_components = self.client.get_project_components(project_key)
        except requests.HTTPError:
            return [
                checks.Error(
                    f"Error checking project components for {project_key}",
                    id="jira.components.error",
                )
            ]

        try:
            all_components_names = set(comp["name"] for comp in all_project_components)
        except KeyError:
            return [
                checks.Error(
                    f"Unexpected get_project_components response for {action.whiteboard_tag}",
                    id="jira.components.parsing",
                )
            ]

        unknown = specified_components - all_components_names
        if unknown:
            return [
                checks.Warning(
                    f"Jira project {project_key} does not have components {unknown}",
                    id="jira.components.missing",
                )
            ]

        return []

    def check_jira_all_project_issue_types_exist(self, actions):
        # Do not bother executing the rest of checks if connection fails.

        if messages := self.check_jira_connection():
            return messages

        try:
            paginated_project_response = self.client.paginated_projects(
                expand="issueTypes", keys=actions.configured_jira_projects_keys
            )
        except requests.RequestException:
            return [
                checks.Error(
                    "Couldn't fetch projects",
                    id="jira.projects.error",
                )
            ]

        projects = paginated_project_response["values"]
        issue_types_by_project = {
            project["key"]: {issue_type["name"] for issue_type in project["issueTypes"]}
            for project in projects
        }
        missing_issue_types_by_project = {}
        for action in actions:
            action_issue_types = set(action.parameters.issue_type_map.values())
            project_issue_types = issue_types_by_project.get(
                action.jira_project_key, set()
            )
<<<<<<< HEAD
            if missing_issue_types := action_issue_types - project_issue_types:
                missing_issue_types_by_project[
                    action.jira_project_key
                ] = missing_issue_types
        if missing_issue_types_by_project:
            return [
                checks.Warning(
                    f"Jira projects {set(missing_issue_types_by_project.keys())} with missing issue types",
                    obj=missing_issue_types_by_project,
                    id="jira.types.missing",
                )
            ]
        return []
=======
        ]

    try:
        all_components_names = set(comp["name"] for comp in all_project_components)
    except KeyError:
        return [
            checks.Error(
                f"Unexpected get_project_components response for {action.whiteboard_tag}",
                id="jira.components.parsing",
            )
        ]

    unknown = specified_components - all_components_names
    if unknown:
        return [
            checks.Warning(
                f"Jira project {project_key} does not have components {unknown}",
                id="jira.components.missing",
            )
        ]

    return []


def check_jira_all_project_issue_types_exist(actions, _get_service):
    # Do not bother executing the rest of checks if connection fails.
    service = _get_service()

    if messages := check_jira_connection(_get_service):
        return messages

    try:
        paginated_project_response = service.client.paginated_projects(
            expand="issueTypes", keys=actions.configured_jira_projects_keys
        )
    except requests.RequestException:
        return [
            checks.Error(
                "Couldn't fetch projects",
                id="jira.projects.error",
            )
        ]

    projects = paginated_project_response["values"]
    issue_types_by_project = {
        project["key"]: {issue_type["name"] for issue_type in project["issueTypes"]}
        for project in projects
    }
    missing_issue_types_by_project = {}
    for action in actions:
        action_issue_types = set(action.parameters.issue_type_map.values())
        project_issue_types = issue_types_by_project.get(action.jira_project_key, set())
        if missing_issue_types := action_issue_types - project_issue_types:
            missing_issue_types_by_project[action.jira_project_key] = (
                missing_issue_types
            )
    if missing_issue_types_by_project:
        return [
            checks.Warning(
                f"Jira projects {set(missing_issue_types_by_project.keys())} with missing issue types",
                obj=missing_issue_types_by_project,
                id="jira.types.missing",
            )
        ]
    return []
>>>>>>> 9bb16442

    def check_jira_pandoc_install(self):
        if markdown_to_jira("- Test") != "* Test":
            return [checks.Error("Pandoc conversion failed", id="jira.pandoc")]
        return []


@lru_cache(maxsize=1)
def get_service():
    """Get atlassian Jira Service"""
    client = JiraClient(
        url=settings.jira_base_url,
        username=settings.jira_username,
        password=settings.jira_api_key,  # package calls this param 'password' but actually expects an api key
        cloud=True,  # we run against an instance of Jira cloud
    )

    return JiraService(client=client)<|MERGE_RESOLUTION|>--- conflicted
+++ resolved
@@ -515,11 +515,10 @@
             project_issue_types = issue_types_by_project.get(
                 action.jira_project_key, set()
             )
-<<<<<<< HEAD
             if missing_issue_types := action_issue_types - project_issue_types:
-                missing_issue_types_by_project[
-                    action.jira_project_key
-                ] = missing_issue_types
+                missing_issue_types_by_project[action.jira_project_key] = (
+                    missing_issue_types
+                )
         if missing_issue_types_by_project:
             return [
                 checks.Warning(
@@ -529,73 +528,6 @@
                 )
             ]
         return []
-=======
-        ]
-
-    try:
-        all_components_names = set(comp["name"] for comp in all_project_components)
-    except KeyError:
-        return [
-            checks.Error(
-                f"Unexpected get_project_components response for {action.whiteboard_tag}",
-                id="jira.components.parsing",
-            )
-        ]
-
-    unknown = specified_components - all_components_names
-    if unknown:
-        return [
-            checks.Warning(
-                f"Jira project {project_key} does not have components {unknown}",
-                id="jira.components.missing",
-            )
-        ]
-
-    return []
-
-
-def check_jira_all_project_issue_types_exist(actions, _get_service):
-    # Do not bother executing the rest of checks if connection fails.
-    service = _get_service()
-
-    if messages := check_jira_connection(_get_service):
-        return messages
-
-    try:
-        paginated_project_response = service.client.paginated_projects(
-            expand="issueTypes", keys=actions.configured_jira_projects_keys
-        )
-    except requests.RequestException:
-        return [
-            checks.Error(
-                "Couldn't fetch projects",
-                id="jira.projects.error",
-            )
-        ]
-
-    projects = paginated_project_response["values"]
-    issue_types_by_project = {
-        project["key"]: {issue_type["name"] for issue_type in project["issueTypes"]}
-        for project in projects
-    }
-    missing_issue_types_by_project = {}
-    for action in actions:
-        action_issue_types = set(action.parameters.issue_type_map.values())
-        project_issue_types = issue_types_by_project.get(action.jira_project_key, set())
-        if missing_issue_types := action_issue_types - project_issue_types:
-            missing_issue_types_by_project[action.jira_project_key] = (
-                missing_issue_types
-            )
-    if missing_issue_types_by_project:
-        return [
-            checks.Warning(
-                f"Jira projects {set(missing_issue_types_by_project.keys())} with missing issue types",
-                obj=missing_issue_types_by_project,
-                id="jira.types.missing",
-            )
-        ]
-    return []
->>>>>>> 9bb16442
 
     def check_jira_pandoc_install(self):
         if markdown_to_jira("- Test") != "* Test":
