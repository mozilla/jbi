--- conflicted
+++ resolved
@@ -225,15 +225,12 @@
   description: Firefox Messaging System whiteboard tag
   parameters:
     jira_project_key: OMC
-<<<<<<< HEAD
+    labels_brackets: both
     issue_type_map:
       defect: Task
     status_map:
       UNCONFIRMED: To Do
       NEW: To Do
-=======
-    labels_brackets: both
->>>>>>> 2968cc13
 
 - whiteboard_tag: prodtest
   bugzilla_user_id: 644672
