import logging
from unittest.mock import patch

import pytest
from fastapi.testclient import TestClient

from jbi.app import app, traces_sampler
from jbi.environment import get_settings
from jbi.models import BugzillaWebhookRequest


def test_request_summary_is_logged(caplog, anon_client):
    with caplog.at_level(logging.INFO):
        # https://fastapi.tiangolo.com/advanced/testing-events/
        anon_client.get(
            "/",
            headers={
                "X-Request-Id": "foo-bar",
            },
        )

    summary = [r for r in caplog.records if r.name == "request.summary"][0]

    assert summary.rid == "foo-bar"
    assert summary.method == "GET"
    assert summary.path == "/"
    assert summary.querystring == "{}"


<<<<<<< HEAD
def test_request_summary_defaults_user_agent_to_empty_string(caplog, anon_client):
=======
def test_422_errors_are_logged(webhook_create_example, caplog):
    webhook_create_example.bug = None

    with TestClient(app) as anon_client:
        with caplog.at_level(logging.INFO):
            anon_client.post("/bugzilla_webhook", data=webhook_create_example.json())

    logged = [r for r in caplog.records if r.name == "jbi.app"][0]
    assert logged.errors[0]["loc"] == ("body", "bug")
    assert (
        logged.errors[0]["msg"]
        == "Input should be a valid dictionary or object to extract fields from"
    )


def test_request_summary_defaults_user_agent_to_empty_string(caplog):
>>>>>>> f5f73552
    with caplog.at_level(logging.INFO):
        del anon_client.headers["User-Agent"]
        anon_client.get("/")

        summary = [r for r in caplog.records if r.name == "request.summary"][0]

        assert summary.agent == ""


@pytest.mark.parametrize(
    "sampling_context,expected",
    [
        # /__lbheartbeat__
        ({"asgi_scope": {"path": "/__lbheartbeat__"}}, 0),
        # path that isn't /__lbheartbeat__
        (
            {"asgi_scope": {"path": "/"}},
            get_settings().sentry_traces_sample_rate,
        ),
        # context w/o an asgi_scope
        (
            {"parent_sampled": None},
            get_settings().sentry_traces_sample_rate,
        ),
        # context w/o an asgi_scope.path
        (
            {"asgi_scope": {"type": "lifespan"}},
            get_settings().sentry_traces_sample_rate,
        ),
    ],
)
def test_traces_sampler(sampling_context, expected):
    assert traces_sampler(sampling_context) == expected


def test_errors_are_reported_to_sentry(
    anon_client, webhook_create_example: BugzillaWebhookRequest
):
    with patch("sentry_sdk.hub.Hub.capture_event") as mocked:
        with patch("jbi.router.execute_action", side_effect=ValueError):
            with pytest.raises(ValueError):
                anon_client.post(
                    "/bugzilla_webhook", data=webhook_create_example.model_dump_json()
                )

    assert mocked.called, "Sentry captured the exception"


def test_request_id_is_passed_down_to_logger_contexts(
    caplog,
    webhook_create_example: BugzillaWebhookRequest,
    mocked_jira,
    mocked_bugzilla,
):
    mocked_bugzilla.get_bug.return_value = webhook_create_example.bug
    mocked_jira.create_issue.return_value = {
        "key": "JBI-1922",
    }
    with caplog.at_level(logging.DEBUG):
        with TestClient(app) as anon_client:
            anon_client.post(
                "/bugzilla_webhook",
                data=webhook_create_example.model_dump_json(),
                headers={
                    "X-Request-Id": "foo-bar",
                },
            )

    runner_logs = [r for r in caplog.records if r.name == "jbi.runner"]
    assert runner_logs[0].rid == "foo-bar"<|MERGE_RESOLUTION|>--- conflicted
+++ resolved
@@ -27,9 +27,16 @@
     assert summary.querystring == "{}"
 
 
-<<<<<<< HEAD
 def test_request_summary_defaults_user_agent_to_empty_string(caplog, anon_client):
-=======
+    with caplog.at_level(logging.INFO):
+        del anon_client.headers["User-Agent"]
+        anon_client.get("/")
+
+        summary = [r for r in caplog.records if r.name == "request.summary"][0]
+
+        assert summary.agent == ""
+
+
 def test_422_errors_are_logged(webhook_create_example, caplog):
     webhook_create_example.bug = None
 
@@ -43,17 +50,6 @@
         logged.errors[0]["msg"]
         == "Input should be a valid dictionary or object to extract fields from"
     )
-
-
-def test_request_summary_defaults_user_agent_to_empty_string(caplog):
->>>>>>> f5f73552
-    with caplog.at_level(logging.INFO):
-        del anon_client.headers["User-Agent"]
-        anon_client.get("/")
-
-        summary = [r for r in caplog.records if r.name == "request.summary"][0]
-
-        assert summary.agent == ""
 
 
 @pytest.mark.parametrize(
