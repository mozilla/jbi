--- conflicted
+++ resolved
@@ -178,11 +178,7 @@
     with pytest.raises(QueueItemRetrievalError):
         await anext(items)
 
-
-@pytest.mark.asyncio
-<<<<<<< HEAD
-async def test_backend_get_payload_doesnt_match_schema(
-=======
+        
 async def test_get_missing_timezone(backend: QueueBackend, queue_item_factory):
     item = queue_item_factory.build(payload__bug__id=666)
     dump = item.model_dump()
@@ -200,9 +196,7 @@
     assert "2024-04-18T12:46:54Z" in item.model_dump_json(), "timezone put in dump"
 
 
-@pytest.mark.asyncio
-async def test_get_payload_doesnt_match_schema(
->>>>>>> 7f99b9ee
+async def test_backend_get_payload_doesnt_match_schema(
     backend: QueueBackend, queue_item_factory
 ):
     # this is invalid, as whiteboard should be a string
