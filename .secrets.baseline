--- conflicted
+++ resolved
@@ -113,28 +113,16 @@
         "filename": ".env.example",
         "hashed_secret": "4b9a4ce92b6a01a4cd6ee1672d31c043f2ae79ab",
         "is_verified": false,
-<<<<<<< HEAD
-        "line_number": 14
-=======
         "line_number": 12
->>>>>>> 323be991
       },
       {
         "type": "Secret Keyword",
         "filename": ".env.example",
         "hashed_secret": "77ea6398f252999314d609a708842a49fc43e055",
         "is_verified": false,
-<<<<<<< HEAD
-        "line_number": 17
-      }
-    ]
-  },
-  "generated_at": "2024-03-26T19:21:58Z"
-=======
         "line_number": 15
       }
     ]
   },
   "generated_at": "2024-03-20T18:05:17Z"
->>>>>>> 323be991
 }